=head1 NAME

public-inbox-config - public-inbox config file description

=head1 SYNOPSIS

~/.public-inbox/config

=head1 DESCRIPTION

The public-inbox config file is parseable by L<git-config(1)>.
This is a global configuration file for mapping/discovering
all public-inboxes used by a particular user.

=head1 CONFIGURATION FILE

=head2 EXAMPLE

	[publicinbox "test"]
		mainrepo = /home/user/path/to/test.git
		; multiple addresses are supported
		address = test@example.com
		; address = alternate@example.com
		url = http://example.com/test
		newsgroup = inbox.test

=head2 VARIABLES

=over 8

=item publicinbox.<name>.address

The email address of the public-inbox.  May be specified
more than once for merging multiple mailing lists (or migrating
to new addresses).  This must be specified at least once,
the first value will be considered the primary address for
informational purposes.

Default: none, required

=item publicinbox.<name>.mainrepo

The absolute path to the directory which hosts the
public-inbox.  This must be specified once.

Default: none, required

=item publicinbox.<name>.url

The primary URL for hosting the HTTP/HTTPS archives.
Additional HTTP/HTTPS URLs may be specified via
C<$GIT_DIR/cloneurl> as documented in L<gitweb(1)>

Default: none, optional

=item publicinbox.<name>.newsgroup

The NNTP group name for use with L<public-inbox-nntpd(8)>.  This
may be any newsgroup name with hierarchies delimited by '.'.
For example, the newsgroup for L<mailto:meta@public-inbox.org>
is: C<inbox.comp.mail.public-inbox.meta>

Omitting this for the given inbox will prevent the group from
being read by L<public-inbox-nntpd(1)>

Default: none, optional

=item publicinbox.<name>.watch

A location for L<public-inbox-watch(1)> to watch.  Currently,
only C<maildir:> paths are supported:

	[publicinbox "test"]
		watch = maildir:/path/to/maildirs/.INBOX.test/

Default: none; only for L<public-inbox-watch(1)> users

=item publicinbox.<name>.watchheader

	[publicinbox "test"]
		watchheader = List-Id:<test.example.com>

Default: none; only for L<public-inbox-watch(1)> users

=item publicinbox.<name>.nntpmirror

This may be the full NNTP URL of an independently-run mirror.
For example, the https://public-inbox.org/meta/ inbox is
mirrored by Gmane at
C<nntp://news.gmane.org/gmane.mail.public-inbox.general>

Default: none

=item publicinbox.<name>.httpbackendmax

If a digit, the maximum number of parallel
L<git-http-backend(1)> processes to allow for cloning this
particular inbox.

If an alphanumeric value starting with a lowercase alphabetic
character is specified, the inbox will use a L</NAMED LIMITER>
which can be shared by multiple inboxes.

Default: 32 (using a default limiter shared by all inboxes)

=item publicinbox.<name>.coderepo

The nickname of a "coderepo" section associated with the inbox.
May be specified more than once for M:N mapping of code repos to
inboxes.  If enabled, diff hunk headers in patch emails will
link to the line numbers of blobs.

Default: none

=item publicinbox.<name>.replyto

May be used to control how reply instructions in the PSGI
interface are displayed.

":none=dead inbox" may be specified to denote an inactive list
("dead inbox" may be replaced with another phrase).

A list of comma-delimited email addresses may be specified.
This can be useful for dedicated inboxes for bot emails, but
discussion happens on a seperate mailing list/inbox.

Mirrors of existing centralized mailing lists may use ":list"
here to redirect mail only to the configured inbox address.
The use of ":list" is discouraged for new mailing lists, as it
leads to centralization.

Default: :all

=item publicinbox.css

The local path name of a CSS file for the PSGI web interface.
May contain the attributes "media", "title" and "href" which match
the associated attributes of the HTML <style> tag.
"href" may be specified to point to the URL of an remote CSS file
and the path may be "/dev/null" or any empty file.
Multiple files may be specified and will be included in the
order specified.

=item publicinboxmda.spamcheck

This may be set to C<none> to disable the use of SpamAssassin
L<spamc(1)> for filtering spam before it is imported into git
history.  Other spam filtering backends may be supported in
the future.

Default: spamc

=item publicinboxwatch.spamcheck

This may be set to C<spamc> to enable the use of SpamAssassin
L<spamc(1)> for filtering spam before it is imported into git
history.  Other spam filtering backends may be supported in
the future.

Default: none

=item publicinboxwatch.watchspam

This may be set to C<spamc> to enable the use of SpamAssassin
L<spamc(1)> for filtering spam before it is imported into git
history.  Other spam filtering backends may be supported in
the future.  This requires L<public-inbox-watch(1)>, but affects
all configured public-inboxes in PI_CONFIG.

Default: none

=item publicinbox.nntpserver

Set this to point to the address of the L<public-inbox-nntpd(1)>
instance.  This is used to advertise the existence of the NNTP
presnce in the L<PublicInbox::WWW> HTML interface.

Multiple values are allowed for servers with multiple
addresses or mirrors.

Default: none

=item publicinbox.<name>.feedmax

The size of an Atom feed for the inbox.  If specified more than
once, only the last value is used.  Invalid values (<= 0) will
be treated as the default value.

Default: 25

=item publicinbox.<name>.hide

A comma-delimited list of listings to hide the inbox from.

Valid values are currently "www".

Default: none

=item coderepo.<nick>.dir

The path to a git repository for "publicinbox.<name>.coderepo"

=item coderepo.<nick>.cgitUrl

The URL of the cgit instance associated with the coderepo.

Default: none

=item publicinbox.cgitrc

A path to a L<cgitrc(5)> file.  "repo.url" directives in the cgitrc
will be mapped to the nickname of a coderepo (without trailing slash),
and "repo.path" directives map to "coderepo.<nick>.dir".
Use of this directive allows admins of existing cgit installations
to skip declaring coderepo sections and map inboxes directly to
code repositories known to cgit.

Macro expansion (e.g. C<$HTTP_HOST>) is not yet supported.

=item publicinbox.cgitbin

A path to the C<cgit.cgi> executable.  The L<PublicInbox::WWW>
interface can spawn cgit as a fallback if the publicinbox.cgitrc
directive is configured.

Default: /var/www/htdocs/cgit/cgit.cgi or /usr/lib/cgit/cgit.cgi

<<<<<<< HEAD
=item publicinbox.cgitdata

A path to the data directory used by cgit for storing static files.
Typically guessed based the location of C<cgit.cgi> (from
C<publicinbox.cgitbin>, but may be overridden.

Default: basename of C<publicinbox.cgitbin>, /var/www/htdocs/cgit/
or /usr/share/cgit/
=======
=item publicinbox.wwwlisting

Enable a HTML listing style when the root path of the URL '/' is accessed.
Valid values are:

=over 8

=item all

Show all inboxes

=item 404

Return a 404 page.  This is useful to allow customization with
L<Plack::App::Cascade(3pm)>

=item match=domain

Only show inboxes with URLs which belong to the domain of the HTTP
request

=for TODO comment

support showing cgit listing

=back

Default: 404
>>>>>>> 7a3946ef

=back

=head2 NAMED LIMITER (PSGI)

Named limiters are useful for preventing large inboxes from
monopolizing (or overloading) the server.  Since serving git
clones (via L<git-http-backend(1)> can be memory-intensive for
large inboxes, it makes sense to put large inboxes on a named
limiter with a low max value; while smaller inboxes can use
the default limiter.

C<RLIMIT_*> keys may be set to enforce resource limits for
a particular limiter.

Default named-limiters are prefixed with "-".  Currently,
the "-cgit" named limiter is reserved for instances spawning
cgit via C<publicinbox.cgitrc>

=over 8

=item publicinboxlimiter.<name>.max

The maximum number of parallel processes for the given limiter.

=item publicinboxlimiter.<name>.rlimitCore

=item publicinboxlimiter.<name>.rlimitCPU

=item publicinboxlimiter.<name>.rlimitData

The maximum core size, CPU time, or data size processes run with the
given limiter will use.  This may be comma-separated to distinguish
soft and hard limits.  The word "INFINITY" is accepted as the
RLIM_INFINITY constant (if supported by your OS).

See L<setrlimit(2)> for more info on the behavior of RLIMIT_CORE,
RLIMIT_CPU, and RLIMIT_DATA for you operating system.

=back

=head3 EXAMPLE WITH NAMED LIMITERS

	; big inboxes which require lots of memory to clone:
	[publicinbox "big1"]
		mainrepo = /path/to/big1
		address = big1@example.com
		httpbackendmax = big
	[publicinbox "big2"]
		mainrepo = /path/to/big2
		address = big2@example.com
		httpbackendmax = big

	; tiny inboxes which are easily cloned:
	[publicinbox "tiny1"]
		mainrepo = /path/to/tiny1
		address = tiny1@example.com
	[publicinbox "tiny2"]
		mainrepo = /path/to/tiny2
		address = tiny2@example.com

	[publicinboxlimiter "big"]
		max = 4

In the above example, the "big1" and "big2" are limited to four
parallel L<git-http-backend(1)> processes between them.

However, "tiny1" and "tiny2" will share the default limiter
which means there can be 32 L<git-http-backend(1)> processes
between them.

=head1 ENVIRONMENT

=over 8

=item PI_CONFIG

Used to override the default "~/.public-inbox/config" value.

=back

=head1 CONTACT

Feedback welcome via plain-text mail to L<mailto:meta@public-inbox.org>

The mail archives are hosted at L<https://public-inbox.org/meta/>
and L<http://hjrcffqmbrq6wope.onion/meta/>

=head1 COPYRIGHT

Copyright 2016-2018 all contributors L<mailto:meta@public-inbox.org>

License: AGPL-3.0+ L<https://www.gnu.org/licenses/agpl-3.0.txt>

=head1 SEE ALSO

L<git(1)>, L<git-config(1)>, L<public-inbox-daemon(8)>,
L<public-inbox-mda(1)>, L<public-inbox-watch(1)><|MERGE_RESOLUTION|>--- conflicted
+++ resolved
@@ -225,7 +225,6 @@
 
 Default: /var/www/htdocs/cgit/cgit.cgi or /usr/lib/cgit/cgit.cgi
 
-<<<<<<< HEAD
 =item publicinbox.cgitdata
 
 A path to the data directory used by cgit for storing static files.
@@ -234,7 +233,7 @@
 
 Default: basename of C<publicinbox.cgitbin>, /var/www/htdocs/cgit/
 or /usr/share/cgit/
-=======
+
 =item publicinbox.wwwlisting
 
 Enable a HTML listing style when the root path of the URL '/' is accessed.
@@ -263,7 +262,6 @@
 =back
 
 Default: 404
->>>>>>> 7a3946ef
 
 =back
 
