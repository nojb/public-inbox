# Copyright (C) 2020 all contributors <meta@public-inbox.org>
# License: AGPL-3.0+ <https://www.gnu.org/licenses/agpl-3.0.txt>

# Read-only external (detached) index for cross inbox search.
# This is a read-only counterpart to PublicInbox::ExtSearchIdx
# and behaves like PublicInbox::Inbox AND PublicInbox::Search
package PublicInbox::ExtSearch;
use strict;
use v5.10.1;
use PublicInbox::Over;
use PublicInbox::Inbox;
use PublicInbox::MiscSearch;
use DBI qw(:sql_types); # SQL_BLOB

# for ->reopen, ->mset, ->mset_to_artnums
use parent qw(PublicInbox::Search);

sub new {
<<<<<<< HEAD
	my ($class, $topdir) = @_;
	$topdir = File::Spec->canonpath($topdir);
=======
	my (undef, $topdir) = @_;
>>>>>>> 0f461dcd
	bless {
		topdir => $topdir,
		# xpfx => 'ei15'
		xpfx => "$topdir/ei".PublicInbox::Search::SCHEMA_VERSION
	}, $class;
}

sub misc {
	my ($self) = @_;
	$self->{misc} //= PublicInbox::MiscSearch->new("$self->{xpfx}/misc");
}

<<<<<<< HEAD
sub search { $_[0] } # self
=======
# overrides PublicInbox::Search::_xdb
sub _xdb {
	my ($self) = @_;
	$self->xdb_sharded;
}
>>>>>>> 0f461dcd

# same as per-inbox ->over, for now...
sub over {
	my ($self) = @_;
	$self->{over} //= PublicInbox::Over->new("$self->{xpfx}/over.sqlite3");
}

sub git {
	my ($self) = @_;
	$self->{git} //= PublicInbox::Git->new("$self->{topdir}/ALL.git");
}

# returns a hashref of { $NEWSGROUP_NAME => $ART_NO } using the `xref3' table
sub nntp_xref_for { # NNTP only
	my ($self, $xibx, $xsmsg) = @_;
	my $dbh = over($self)->dbh;

	my $sth = $dbh->prepare_cached(<<'', undef, 1);
SELECT ibx_id FROM inboxes WHERE eidx_key = ? LIMIT 1

	$sth->execute($xibx->{newsgroup});
	my $xibx_id = $sth->fetchrow_array // do {
		warn "W: `$xibx->{newsgroup}' not found in $self->{topdir}\n";
		return;
	};

	$sth = $dbh->prepare_cached(<<'', undef, 1);
SELECT docid FROM xref3 WHERE oidbin = ? AND xnum = ? AND ibx_id = ? LIMIT 1

	$sth->bind_param(1, pack('H*', $xsmsg->{blob}), SQL_BLOB);

	# NNTP::cmd_over can set {num} to zero according to RFC 3977 8.3.2
	$sth->bind_param(2, $xsmsg->{num} || $xsmsg->{-orig_num});
	$sth->bind_param(3, $xibx_id);
	$sth->execute;
	my $docid = $sth->fetchrow_array // do {
		warn <<EOF;
W: `$xibx->{newsgroup}:$xsmsg->{num}' not found in $self->{topdir}"
EOF
		return;
	};

	# LIMIT is number of newsgroups on server:
	$sth = $dbh->prepare_cached(<<'', undef, 1);
SELECT ibx_id,xnum FROM xref3 WHERE docid = ? AND ibx_id != ?

	$sth->execute($docid, $xibx_id);
	my $rows = $sth->fetchall_arrayref;

	my $eidx_key_sth = $dbh->prepare_cached(<<'', undef, 1);
SELECT eidx_key FROM inboxes WHERE ibx_id = ? LIMIT 1

	my %xref = map {
		my ($ibx_id, $xnum) = @$_;

		$eidx_key_sth->execute($ibx_id);
		my $eidx_key = $eidx_key_sth->fetchrow_array;

		# only include if there's a newsgroup name
		$eidx_key && index($eidx_key, '/') >= 0 ?
			() : ($eidx_key => $xnum)
	} @$rows;
	$xref{$xibx->{newsgroup}} = $xsmsg->{num};
	\%xref;
}

sub mm { undef }

sub altid_map { {} }

sub description {
	my ($self) = @_;
	($self->{description} //=
		PublicInbox::Inbox::cat_desc("$self->{topdir}/description")) //
		'$EXTINDEX_DIR/description missing';
}

sub cloneurl { [] } # TODO

sub base_url { 'https://example.com/TODO/' }
sub nntp_url { [] }

no warnings 'once';
*smsg_eml = \&PublicInbox::Inbox::smsg_eml;
*smsg_by_mid = \&PublicInbox::Inbox::smsg_by_mid;
*msg_by_mid = \&PublicInbox::Inbox::msg_by_mid;
*modified = \&PublicInbox::Inbox::modified;
*recent = \&PublicInbox::Inbox::recent;

*max_git_epoch = *nntp_usable = *msg_by_path = \&mm; # undef
*isrch = *search = \&PublicInbox::Search::reopen;

1;<|MERGE_RESOLUTION|>--- conflicted
+++ resolved
@@ -16,12 +16,7 @@
 use parent qw(PublicInbox::Search);
 
 sub new {
-<<<<<<< HEAD
 	my ($class, $topdir) = @_;
-	$topdir = File::Spec->canonpath($topdir);
-=======
-	my (undef, $topdir) = @_;
->>>>>>> 0f461dcd
 	bless {
 		topdir => $topdir,
 		# xpfx => 'ei15'
@@ -33,16 +28,6 @@
 	my ($self) = @_;
 	$self->{misc} //= PublicInbox::MiscSearch->new("$self->{xpfx}/misc");
 }
-
-<<<<<<< HEAD
-sub search { $_[0] } # self
-=======
-# overrides PublicInbox::Search::_xdb
-sub _xdb {
-	my ($self) = @_;
-	$self->xdb_sharded;
-}
->>>>>>> 0f461dcd
 
 # same as per-inbox ->over, for now...
 sub over {
