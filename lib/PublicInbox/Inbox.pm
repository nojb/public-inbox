--- conflicted
+++ resolved
@@ -23,19 +23,14 @@
 	my $next = {};
 	for my $ibx (values %$CLEANUP) {
 		my $again;
-<<<<<<< HEAD
 		if ($have_devel_peek) {
-			foreach my $f (qw(mm search)) {
+			foreach my $f (qw(mm search over)) {
 				# we bump refcnt by assigning tmp, here:
 				my $tmp = $ibx->{$f} or next;
 				next if Devel::Peek::SvREFCNT($tmp) > 2;
 				delete $ibx->{$f};
 				# refcnt is zero when tmp is out-of-scope
 			}
-=======
-		foreach my $f (qw(mm search over)) {
-			delete $ibx->{$f} if SvREFCNT($ibx->{$f}) == 1;
->>>>>>> d0e8bfd8
 		}
 		my $expire = time - 60;
 		if (my $git = $ibx->{git}) {
@@ -46,13 +41,10 @@
 				$again = 1 if $git->cleanup($expire);
 			}
 		}
-<<<<<<< HEAD
 		if ($have_devel_peek) {
-			$again ||= !!($ibx->{mm} || $ibx->{search});
-		}
-=======
-		$again ||= !!($ibx->{over} || $ibx->{mm} || $ibx->{search});
->>>>>>> d0e8bfd8
+			$again ||= !!($ibx->{over} || $ibx->{mm} ||
+			              $ibx->{search});
+		}
 		$next->{"$ibx"} = $ibx if $again;
 	}
 	$CLEANUP = $next;
