--- conflicted
+++ resolved
@@ -201,25 +201,17 @@
 	# Drop signatures
 	$s =~ s/^-- \n.*\z//ms and $$more = 'more...';
 
-<<<<<<< HEAD
 	# kill any leading or trailing whitespace lines
 	$s =~ s/^\s*$//sgm;
-=======
-	# kill any leading or trailing whitespace
-	$s =~ s/\A\s+//s;
->>>>>>> 9041b136
 	$s =~ s/\s+\z//s;
 
 	if (length $s) {
 		# add prefix:
 		$s =~ s/^/$pfx/sgm;
 
-<<<<<<< HEAD
 		# kill per-line trailing whitespace
 		$s =~ s/[ \t]+$//sgm;
 
-=======
->>>>>>> 9041b136
 		$rv .= $s . "\n";
 	}
 	$rv;
